--- conflicted
+++ resolved
@@ -5,12 +5,8 @@
 @author: Camilo Martínez
 """
 import os
-<<<<<<< HEAD
 import cudf
 
-=======
-import random
->>>>>>> e3670c03
 from pprint import pprint
 
 import matplotlib.image as mpimg
