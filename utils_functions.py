--- conflicted
+++ resolved
@@ -5,12 +5,8 @@
 @author: Camilo Martínez
 """
 import os
-<<<<<<< HEAD
 import cudf
 
-=======
-import random
->>>>>>> 994ae3ed
 from pprint import pprint
 
 import matplotlib.image as mpimg
